function New-ITGlueFlexibleAssets {
    Param (
        [Parameter(Mandatory = $true)]
        $data
    )

    $resource_uri = '/flexible_assets/'

    $body = @{}

    $body += @{'data'= $data}

    $body = ConvertTo-Json -InputObject $body -Depth $ITGlue_JSON_Conversion_Depth

    try {
        $ITGlue_Headers.Add('x-api-key', (New-Object -TypeName System.Management.Automation.PSCredential -ArgumentList 'N/A', $ITGlue_API_Key).GetNetworkCredential().Password)
        $rest_output = Invoke-RestMethod -method 'POST' -uri ($ITGlue_Base_URI + $resource_uri) -headers $ITGlue_Headers `
            -body $body -ErrorAction Stop -ErrorVariable $web_error
    } catch {
        Write-Error $_
    } finally {
        $ITGlue_Headers.Remove('x-api-key') >$null # Quietly clean up scope so the API key doesn't persist
    }

    $data = @{}
    $data = $rest_output 
    return $data
}

function Get-ITGlueFlexibleAssets {
    [CmdletBinding(DefaultParameterSetName = 'index')]
    Param (
        [Parameter(ParameterSetName = 'index')]
        [Nullable[Int64]]$filter_flexible_asset_type_id = $null,

        [Parameter(ParameterSetName = 'index')]
        [String]$filter_name = '',

        [Parameter(ParameterSetName = 'index')]
        [Nullable[Int64]]$filter_organization_id = $null,

        [Parameter(ParameterSetName = 'index')]
        [ValidateSet( 'name', 'created_at', 'updated_at', `
                '-name', '-created_at', '-updated_at')]
        [String]$sort = '',

        [Parameter(ParameterSetName = 'index')]
        [Nullable[Int64]]$page_number = $null,

        [Parameter(ParameterSetName = 'index')]
        [Nullable[int]]$page_size = $null,

        [Parameter(ParameterSetName = 'index')]
        [Parameter(ParameterSetName = 'show')]
        [String]$include = $null,

        [Parameter(ParameterSetName = 'show')]
        [Nullable[Int64]]$id = $null
    )

    $resource_uri = ('/flexible_assets/{0}' -f $id)

    $body = @{}

    if ($PSCmdlet.ParameterSetName -eq 'index') {
        if ($filter_flexible_asset_type_id) {
            $body += @{'filter[flexible_asset_type_id]' = $filter_flexible_asset_type_id}
        }
        if ($filter_name) {
            $body += @{'filter[name]' = $filter_name}
        }
        if ($filter_organization_id) {
            $body += @{'filter[organization_id]' = $filter_organization_id}
        }
        if ($sort) {
            $body += @{'sort' = $sort}
        }
        if ($page_number) {
            $body += @{'page[number]' = $page_number}
        }
        if ($page_size) {
            $body += @{'page[size]' = $page_size}
        }
    }

    if ($include) {
        $body += @{'include' = $include}
    }

    try {
        $ITGlue_Headers.Add('x-api-key', (New-Object -TypeName System.Management.Automation.PSCredential -ArgumentList 'N/A', $ITGlue_API_Key).GetNetworkCredential().Password)
        $rest_output = Invoke-RestMethod -method 'GET' -uri ($ITGlue_Base_URI + $resource_uri) -headers $ITGlue_Headers `
            -body $body -ErrorAction Stop -ErrorVariable $web_error
    } catch {
        Write-Error $_
    } finally {
        $ITGlue_Headers.Remove('x-api-key') >$null # Quietly clean up scope so the API key doesn't persist
    }

    $data = @{}
    $data = $rest_output 
    return $data
}

function Set-ITGlueFlexibleAssets {
<<<<<<< HEAD
    [CmdletBinding(DefaultParameterSetName = 'index')]
    Param (
        [Parameter(ParameterSetName = 'update')]
        [Int64]$id,
=======
    [CmdletBinding(DefaultParameterSetName = 'update')]
    Param (
        [Parameter(ParameterSetName = 'update')]
        [Nullable[Int64]]$id = $null,
>>>>>>> 659fba54

        [Parameter(ParameterSetName = 'update')]
        [Parameter(ParameterSetName = 'bulk_update')]
        [Parameter(Mandatory = $true)]
        $data
    )

    $resource_uri = ('/flexible_assets/{0}' -f $id)

    $body = @{}
<<<<<<< HEAD

    $body += @{'data' = $data}

=======

    $body += @{'data' = $data}

>>>>>>> 659fba54
    $body = ConvertTo-Json -InputObject $body -Depth $ITGlue_JSON_Conversion_Depth

    try {
        $ITGlue_Headers.Add('x-api-key', (New-Object -TypeName System.Management.Automation.PSCredential -ArgumentList 'N/A', $ITGlue_API_Key).GetNetworkCredential().Password)
        $rest_output = Invoke-RestMethod -method 'PATCH' -uri ($ITGlue_Base_URI + $resource_uri) -headers $ITGlue_Headers `
            -body $body -ErrorAction Stop -ErrorVariable $web_error
    } catch {
        Write-Error $_
    } finally {
        $ITGlue_Headers.Remove('x-api-key') >$null # Quietly clean up scope so the API key doesn't persist
    }

    $data = @{}
    $data = $rest_output 
    return $data
}

function Remove-ITGlueFlexibleAssets {
    [CmdletBinding(SupportsShouldProcess, ConfirmImpact = 'High')]
    Param (
        [Parameter(Mandatory = $true)]
        [Int64]$id
    )

    $resource_uri = ('/flexible_assets/{0}' -f $id)

    if ($pscmdlet.ShouldProcess($id)) {

        try {
            $ITGlue_Headers.Add('x-api-key', (New-Object -TypeName System.Management.Automation.PSCredential -ArgumentList 'N/A', $ITGlue_API_Key).GetNetworkCredential().Password)
            $rest_output = Invoke-RestMethod -method 'DELETE' -uri ($ITGlue_Base_URI + $resource_uri) -headers $ITGlue_Headers `
                -ErrorAction Stop -ErrorVariable $web_error
        } catch {
            Write-Error $_
        } finally {
            $ITGlue_Headers.Remove('x-api-key') >$null # Quietly clean up scope so the API key doesn't persist
        }

        $data = @{}
        $data = $rest_output 
        return $data
    }
}<|MERGE_RESOLUTION|>--- conflicted
+++ resolved
@@ -103,17 +103,10 @@
 }
 
 function Set-ITGlueFlexibleAssets {
-<<<<<<< HEAD
-    [CmdletBinding(DefaultParameterSetName = 'index')]
-    Param (
-        [Parameter(ParameterSetName = 'update')]
-        [Int64]$id,
-=======
     [CmdletBinding(DefaultParameterSetName = 'update')]
     Param (
         [Parameter(ParameterSetName = 'update')]
         [Nullable[Int64]]$id = $null,
->>>>>>> 659fba54
 
         [Parameter(ParameterSetName = 'update')]
         [Parameter(ParameterSetName = 'bulk_update')]
@@ -124,15 +117,9 @@
     $resource_uri = ('/flexible_assets/{0}' -f $id)
 
     $body = @{}
-<<<<<<< HEAD
 
     $body += @{'data' = $data}
 
-=======
-
-    $body += @{'data' = $data}
-
->>>>>>> 659fba54
     $body = ConvertTo-Json -InputObject $body -Depth $ITGlue_JSON_Conversion_Depth
 
     try {
