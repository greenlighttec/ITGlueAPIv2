#
# Module manifest for module 'ITGlueAPI'
#
# Generated by: Caleb Albers
#
# Generated on: 6/2/2017
#

@{

# Script module or binary module file associated with this manifest
RootModule = '.\ITGlueAPI.psm1'

# Version number of this module.
# Follows https://semver.org Semantic Versioning 2.0.0
# Given a version number MAJOR.MINOR.PATCH, increment the:
# -- MAJOR version when you make incompatible API changes,
# -- MINOR version when you add functionality in a backwards-compatible manner, and
# -- PATCH version when you make backwards-compatible bug fixes.
<<<<<<< HEAD
ModuleVersion = '2.0.0'
=======
ModuleVersion = '2.0.1'
>>>>>>> 659fba54

# ID used to uniquely identify this module
#GUID = ''

# Author of this module
Author = 'Caleb Albers'

# Company or vendor of this module
CompanyName = 'IT Glue'

# Description of the functionality provided by this module
Description = 'This module provides a PowerShell wrapper for the IT Glue API.'

# Copyright information of this module
Copyright = 'https://github.com/itglue/powershellwrapper/blob/master/LICENSE'

# Minimum version of the Windows PowerShell engine required by this module
PowerShellVersion = '3.0'

# Name of the Windows PowerShell host required by this module
# PowerShellHostName = ''

# Minimum version of the Windows PowerShell host required by this module
# PowerShellHostVersion = ''

# Minimum version of the .NET Framework required by this module
# DotNetFrameworkVersion = ''

# Minimum version of the common language runtime (CLR) required by this module
# CLRVersion = ''

# Processor architecture (None, X86, Amd64) required by this module
# ProcessorArchitecture = ''

# Modules that must be imported into the global environment prior to importing this module
# RequiredModules = @()

# Assemblies that must be loaded prior to importing this module
# RequiredAssemblies = @()

# Script files (.ps1) that are run in the caller's environment prior to importing this module
# ScriptsToProcess = @()

# Type files (.ps1xml) to be loaded when importing this module
# TypesToProcess = @()

# Format files (.ps1xml) to be loaded when importing this module
# FormatsToProcess = @()

# Modules to import as nested modules of the module specified in RootModule/ModuleToProcess
NestedModules = 'Internal/BaseURI.ps1',
                'Internal/APIKey.ps1',
                'Internal/ModuleSettings.ps1',
                'Resources/ConfigurationInterfaces.ps1',
                'Resources/Configurations.ps1',
                'Resources/ConfigurationStatuses.ps1',
                'Resources/ConfigurationTypes.ps1',
                'Resources/Contacts.ps1',
                'Resources/ContactTypes.ps1',
                'Resources/Countries.ps1',
                'Resources/FlexibleAssetFields.ps1',
                'Resources/FlexibleAssets.ps1',
                'Resources/FlexibleAssetTypes.ps1',
                'Resources/Groups.ps1',
                'Resources/Locations.ps1',
                'Resources/Manufacturers.ps1',
                'Resources/Models.ps1',
                'Resources/OperatingSystems.ps1',
                'Resources/Organizations.ps1',
                'Resources/OrganizationStatuses.ps1',
                'Resources/OrganizationTypes.ps1',
                'Resources/PasswordCategories.ps1',
                'Resources/Passwords.ps1',
                'Resources/Platforms.ps1',
                'Resources/Regions.ps1',
                'Resources/UserMetrics.ps1',
                'Resources/Users.ps1'

# Functions to export from this module
FunctionsToExport = 'Add-ITGlueAPIKey',
                    'Get-ITGlueAPIKey',
                    'Remove-ITGlueAPIKey',

                    'Add-ITGlueBaseURI',
                    'Get-ITGlueBaseURI',
                    'Remove-ITGlueBaseURI',

                    'Export-ITGlueModuleSettings',
                    'Import-ITGlueModuleSettings',

                    'New-ITGlueConfigurationInterfaces',
                    'Get-ITGlueConfigurationInterfaces',
                    'Set-ITGlueConfigurationInterfaces',

                    'New-ITGlueConfigurationStatuses',
                    'Get-ITGlueConfigurationStatuses',
                    'Set-ITGlueConfigurationStatuses',

                    'New-ITGlueConfigurationTypes',
                    'Get-ITGlueConfigurationTypes',
                    'Set-ITGlueConfigurationTypes',

                    'New-ITGlueConfigurations',
                    'Get-ITGlueConfigurations',
                    'Set-ITGlueConfigurations',
                    
                    'New-ITGlueContactTypes',
                    'Get-ITGlueContactTypes',
                    'Set-ITGlueContactTypes',

                    'New-ITGlueContacts',
                    'Get-ITGlueContacts',
                    'Set-ITGlueContacts',

                    'Get-ITGlueCountries',

                    'New-ITGlueFlexibleAssetFields',
                    'Get-ITGlueFlexibleAssetFields',
                    'Set-ITGlueFlexibleAssetFields',
                    'Remove-ITGlueFlexibleAssetFields',

                    'New-ITGlueFlexibleAssetTypes',
                    'Get-ITGlueFlexibleAssetTypes',
                    'Set-ITGlueFlexibleAssetTypes',

                    'New-ITGlueFlexibleAssets',
                    'Get-ITGlueFlexibleAssets',
                    'Set-ITGlueFlexibleAssets',
                    'Remove-ITGlueFlexibleAssets',

                    'Get-ITGlueGroups',

                    'New-ITGlueLocations',
                    'Get-ITGlueLocations',
                    'Set-ITGlueLocations',
                    'Remove-ITGlueLocations',

                    'New-ITGlueManufacturers',
                    'Get-ITGlueManufacturers',
                    'Set-ITGlueManufacturers',

                    'New-ITGlueModels',
                    'Get-ITGlueModels',
                    'Set-ITGlueModels',

                    'Get-ITGlueOperatingSystems',

                    'New-ITGlueOrganizationStatuses',
                    'Get-ITGlueOrganizationStatuses',
                    'Set-ITGlueOrganizationStatuses',

                    'New-ITGlueOrganizationTypes',
                    'Get-ITGlueOrganizationTypes',
                    'Set-ITGlueOrganizationTypes',

                    'New-ITGlueOrganizations',
                    'Get-ITGlueOrganizations',
                    'Set-ITGlueOrganizations',
                    'Remove-ITGlueOrganizations',

                    'New-ITGluePasswordCategories',
                    'Get-ITGluePasswordCategories',
                    'Set-ITGluePasswordCategories',

                    'New-ITGluePasswords',
                    'Get-ITGluePasswords',
                    'Set-ITGluePasswords',
                    'Remove-ITGluePasswords',

                    'Get-ITGluePlatforms',

                    'Get-ITGlueRegions',

                    'Get-ITGlueUserMetrics',

                    'Get-ITGlueUsers',
                    'Set-ITGlueUsers'


#FunctionsToExport = '*'

# Cmdlets to export from this module
CmdletsToExport = @()

# Variables to export from this module
VariablesToExport = '*'

# Aliases to export from this module
AliasesToExport = '*'

# List of all modules packaged with this module
# ModuleList = @()

# List of all files packaged with this module
# FileList = @()

# Private data to pass to the module specified in RootModule/ModuleToProcess
# PrivateData = ''

# HelpInfo URI of this module
HelpInfoURI = 'https://github.com/itglue/powershellwrapper/wiki'

# Default prefix for commands exported from this module. Override the default prefix using Import-Module -Prefix.
# DefaultCommandPrefix = ''

}<|MERGE_RESOLUTION|>--- conflicted
+++ resolved
@@ -17,11 +17,7 @@
 # -- MAJOR version when you make incompatible API changes,
 # -- MINOR version when you add functionality in a backwards-compatible manner, and
 # -- PATCH version when you make backwards-compatible bug fixes.
-<<<<<<< HEAD
-ModuleVersion = '2.0.0'
-=======
 ModuleVersion = '2.0.1'
->>>>>>> 659fba54
 
 # ID used to uniquely identify this module
 #GUID = ''
